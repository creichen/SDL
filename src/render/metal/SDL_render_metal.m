--- conflicted
+++ resolved
@@ -553,7 +553,7 @@
         mtltexdesc.height = (texture->h + 1) / 2;
     }
 
-    if (yuv || nv12) {
+    if (yuv || nc12) {
         mtltexture_uv = [data.mtldevice newTextureWithDescriptor:mtltexdesc];
         if (mtltexture_uv == nil) {
 #if !__has_feature(objc_arc)
@@ -1200,7 +1200,6 @@
                     Uint32 pixel_format, void * pixels, int pitch)
 { @autoreleasepool {
     METAL_RenderData *data = (__bridge METAL_RenderData *) renderer->driverdata;
-<<<<<<< HEAD
     METAL_ActivateRenderCommandEncoder(renderer, MTLLoadActionLoad, NULL);
 
     // Commit any current command buffer, and waitUntilCompleted, so any output is ready to be read.
@@ -1209,23 +1208,6 @@
     [data.mtlcmdbuffer waitUntilCompleted];
     data.mtlcmdencoder = nil;
     data.mtlcmdbuffer = nil;
-=======
-
-    /* Make sure we have a valid MTLTexture to read from, and an active command
-     * buffer we can wait for. */
-    METAL_ActivateRenderCommandEncoder(renderer, MTLLoadActionLoad);
-
-    /* Wait for the current command buffer to finish, so we don't read from the
-     * texture before the GPU finishes rendering to it. */
-    if (data.mtlcmdencoder) {
-        [data.mtlcmdencoder endEncoding];
-        [data.mtlcmdbuffer commit];
-        [data.mtlcmdbuffer waitUntilCompleted];
-
-        data.mtlcmdencoder = nil;
-        data.mtlcmdbuffer = nil;
-    }
->>>>>>> ff3bb857
 
     id<MTLTexture> mtltexture = data.mtlpassdesc.colorAttachments[0].texture;
     MTLRegion mtlregion = MTLRegionMake2D(rect->x, rect->y, rect->w, rect->h);
@@ -1242,13 +1224,6 @@
     const Uint32 temp_format = (mtltexture.pixelFormat == MTLPixelFormatBGRA8Unorm) ? SDL_PIXELFORMAT_ARGB8888 : SDL_PIXELFORMAT_ABGR8888;
     const int status = SDL_ConvertPixels(rect->w, rect->h, temp_format, temp_pixels, temp_pitch, pixel_format, pixels, pitch);
     SDL_free(temp_pixels);
-
-    /* Set up an active command buffer and encoder once we're done. It will use
-     * the same texture that was active before (even if it's part of the swap
-     * chain), since we didn't clear that when waiting for the command buffer to
-     * complete. */
-    METAL_ActivateRenderCommandEncoder(renderer, MTLLoadActionLoad);
-
     return status;
 }}
 
